--- conflicted
+++ resolved
@@ -4,40 +4,6 @@
 
 # LiDAR SLAM
 
-- [LiDAR SLAM](#lidar-slam)
-  - [Introduction and contents](#introduction-and-contents)
-  - [Core SLAM lib](#core-slam-lib)
-    - [Dependencies](#dependencies)
-    - [Installation](#installation)
-      - [With system dependencies](#with-system-dependencies)
-      - [With local dependencies](#with-local-dependencies)
-      - [With Superbuild](#with-superbuild)
-  - [ROS wrapping](#ros-wrapping)
-    - [Dependencies](#dependencies-1)
-    - [Installation](#installation-1)
-      - [With system dependencies](#with-system-dependencies-1)
-      - [With local dependencies](#with-local-dependencies-1)
-      - [With Superbuild](#with-superbuild-1)
-    - [Live usage](#live-usage)
-<<<<<<< HEAD
-  - [ROS2 wrapping on Linux](#ros2-wrapping-on-linux)
-    - [Dependencies](#dependencies-2)
-    - [Installation](#installation-2)
-      - [With system dependencies](#with-system-dependencies-2)
-      - [With local dependencies](#with-local-dependencies-2)
-      - [With Superbuild](#with-superbuild-2)
-    - [Live usage](#live-usage-1)
-  - [ROS2 wrapping on Windows 10](#ros2-wrapping-on-windows-10)
-    - [Install dependencies](#install-dependencies)
-      - [Install ROS2 and slam dependencies](#install-ros2-and-slam-dependencies)
-      - [Install pcl-conversions](#install-pcl-conversions)
-    - [Install SLAM package](#install-slam-package)
-  - [ParaView wrapping](#paraview-wrapping)
-    - [Dependencies](#dependencies-3)
-    - [Installation](#installation-3)
-    - [Usage](#usage)
-    - [Use SLAM in LidarView](#use-slam-in-lidarview)
->>>>>>> Stashed changes
 - [LiDAR SLAM](#lidar-slam)
   - [Introduction and contents](#introduction-and-contents)
   - [Core SLAM lib](#core-slam-lib)
@@ -68,11 +34,6 @@
   - [ParaView wrapping](#paraview-wrapping)
     - [Dependencies](#dependencies-3)
     - [Installation](#installation-3)
-=======
-  - [ParaView wrapping](#paraview-wrapping)
-    - [Dependencies](#dependencies-2)
-    - [Installation](#installation-2)
->>>>>>> 70beae85
     - [Usage](#usage)
     - [Use SLAM in LidarView](#use-slam-in-lidarview)
 
@@ -387,7 +348,7 @@
 
 This wrapping has been tested on Humble version of ROS2.
 
-**WARNINGS** : 
+**WARNINGS** :
   - ROS2 is supported on Windows 10 but many packages are not ported and the installation can be tricky.
   - The slam_visualization plugin is not available on Windows
 
